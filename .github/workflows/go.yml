<<<<<<< HEAD
name: Integrate
=======
name: Release
>>>>>>> afd4e8d3

on:
  push:
    branches: ["feature/git-actions"]

jobs:
  test:
<<<<<<< HEAD
    name: Test
=======
    name: Run Tests
>>>>>>> afd4e8d3
    runs-on: ubuntu-latest
    steps:
      - name: Checkout
        uses: actions/checkout@v2

      - name: Set up containers
        run: docker-compose up -d lbrynet postgres

      - name: Check running containers
        run: docker ps -a

      - name: Set up Go 1.x
        uses: actions/setup-go@v2
        with:
          go-version: ^1.13
        id: go

      - name: Prepare for tests
        run: |
          go get golang.org/x/tools/cmd/cover
          go get github.com/mattn/goveralls
          go run . db_migrate_up
          scripts/wait_for_wallet.sh

      - name: Test
        run: |
          go test -covermode=count -coverprofile=coverage.out ./...
          goveralls -coverprofile=coverage.out -service=circle-ci -ignore=models/ -repotoken ${{ secrets.COVERALLS_TOKEN }}

  publish-image:
    name: Release Docker Image
    runs-on: ubuntu-latest
    needs: test
    if: github.ref == 'refs/heads/master' || 'refs/heads/dev'
    env:
      GOROOT: /usr/local/go
    steps:
      - name: Checkout
        uses: actions/checkout@v2

      - name: Get short SHA
        id: slug
        run: echo "::set-output name=sha7::$(echo ${GITHUB_SHA} | cut -c1-8)"

      - name: Set up Go 1.x
        uses: actions/setup-go@v2
        with:
          go-version: ^1.13
        id: go

<<<<<<< HEAD
      - run: curl -sLO https://git.io/goreleaser && chmod +x goreleaser
      - run: go get -u github.com/gobuffalo/packr/v2/packr2
=======
      - name: Get goreleaser
        run: curl -sLO https://github.com/goreleaser/goreleaser/releases/download/v0.131.1/goreleaser_Linux_x86_64.tar.gz && tar xfz goreleaser_Linux_x86_64.tar.gz && chmod +x goreleaser

      - run: go get github.com/gobuffalo/packr/v2/packr2@v2.7.1
>>>>>>> afd4e8d3
      - run: ./goreleaser --rm-dist --snapshot

      - name: Release Production Docker Image
        if: github.ref == 'refs/heads/feature/git-actions'
        # if: github.ref == 'refs/heads/master'
        uses: docker/build-push-action@v1
        # with:
        #   username: ${{ secrets.DOCKER_USERNAME }}
        #   password: ${{ secrets.DOCKER_PASSWORD }}
        #   repository: lbry/lbrytv
        #   tags: latest
        #   tag_with_ref: true
        with:
          username: ${{ github.actor }}
          password: ${{ secrets.GITHUB_TOKEN }}
          registry: docker.pkg.github.com
          repository: lbryio/lbrytv/lbrytv
          tags: latest,sha-${{ steps.slug.outputs.sha7 }}
          tag_with_ref: true
          tag_with_sha: true

      - name: Release Dev Docker Image
        if: github.ref == 'refs/heads/dev'
        uses: docker/build-push-action@v1
        with:
          username: ${{ github.actor }}
          password: ${{ secrets.GITHUB_TOKEN }}
          registry: docker.pkg.github.com
          repository: lbryio/lbrytv/lbrytv
          tags: latest-dev
          tag_with_ref: true
          tag_with_sha: true

      - name: Ping deployment repo
        if: github.ref == 'refs/heads/feature/git-actions'
        uses: octokit/request-action@v2.x
        id: deploy
        with:
          route: POST /repos/:repository/dispatches
          repository: lbryio/lbrytv-deployment
          event_type: deploy-lbrytv
          client_payload: |
            tag: sha-${{ steps.slug.outputs.sha7 }}
            branch: ${GITHUB_REF##*/}
        env:
          GITHUB_TOKEN: ${{ secrets.DEPLOYMENT_REPO_TOKEN }}<|MERGE_RESOLUTION|>--- conflicted
+++ resolved
@@ -1,8 +1,4 @@
-<<<<<<< HEAD
-name: Integrate
-=======
 name: Release
->>>>>>> afd4e8d3
 
 on:
   push:
@@ -10,11 +6,7 @@
 
 jobs:
   test:
-<<<<<<< HEAD
-    name: Test
-=======
     name: Run Tests
->>>>>>> afd4e8d3
     runs-on: ubuntu-latest
     steps:
       - name: Checkout
@@ -65,15 +57,10 @@
           go-version: ^1.13
         id: go
 
-<<<<<<< HEAD
-      - run: curl -sLO https://git.io/goreleaser && chmod +x goreleaser
-      - run: go get -u github.com/gobuffalo/packr/v2/packr2
-=======
       - name: Get goreleaser
         run: curl -sLO https://github.com/goreleaser/goreleaser/releases/download/v0.131.1/goreleaser_Linux_x86_64.tar.gz && tar xfz goreleaser_Linux_x86_64.tar.gz && chmod +x goreleaser
 
       - run: go get github.com/gobuffalo/packr/v2/packr2@v2.7.1
->>>>>>> afd4e8d3
       - run: ./goreleaser --rm-dist --snapshot
 
       - name: Release Production Docker Image
