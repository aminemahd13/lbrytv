--- conflicted
+++ resolved
@@ -33,18 +33,11 @@
 	listener *http.Server
 }
 
-<<<<<<< HEAD
 // Options holds basic web server settings.
 type Options struct {
 	Address         string
 	ProxyService    *proxy.Service
 	StopWaitSeconds int
-=======
-// ServerOpts holds basic web server settings
-type ServerOpts struct {
-	Address      string
-	ProxyService *proxy.ProxyService
->>>>>>> 628c1793
 }
 
 // NewServer returns a server initialized with settings from supplied options.
